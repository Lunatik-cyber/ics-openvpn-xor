--- conflicted
+++ resolved
@@ -359,12 +359,8 @@
 		lv.setAdapter(ladapter);
 
 		mSpeedView = (TextView) findViewById(R.id.speed);
-<<<<<<< HEAD
-		
-=======
 		getActionBar().setDisplayHomeAsUpEnabled(true);
 
->>>>>>> c8941417
         Intent intent = new Intent(getBaseContext(), OpenVpnService.class);
         intent.setAction(OpenVpnService.START_SERVICE);
 
