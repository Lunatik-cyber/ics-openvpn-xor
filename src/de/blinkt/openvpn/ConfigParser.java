--- conflicted
+++ resolved
@@ -2,6 +2,8 @@
 
 import java.io.BufferedReader;
 import java.io.IOException;
+import java.io.InputStream;
+import java.io.InputStreamReader;
 import java.io.Reader;
 import java.util.HashMap;
 import java.util.Locale;
@@ -228,13 +230,9 @@
 			"route-gateway",
 			"route-metric",
 			"route-method",
-<<<<<<< HEAD
 			"status",
-=======
 			"script-security",
->>>>>>> 80d073d5
 			"show-net-up",
-			"status",
 			"suppress-timestamps",
 			"tmp-dir",
 			"tun-ipv6",
