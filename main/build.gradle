/*
 * Copyright (c) 2012-2016 Arne Schwabe
 * Distributed under the GNU GPL v2 with additional terms. For full terms see the file doc/LICENSE.txt
 */

import com.android.builder.model.ProductFlavor

apply plugin: 'com.android.application'

repositories {
    jcenter()
}

dependencies {
    compile 'com.android.support:support-annotations:23.3.0'
    compile 'com.android.support:cardview-v7:23.3.0'
    compile 'com.android.support:recyclerview-v7:23.3.0'
    //    compile 'ch.acra:acra:4.5.0'

    testCompile 'junit:junit:4.12'
}

android {
    compileSdkVersion 23
    compileSdkVersion 'android-N'
    buildToolsVersion '24.0.0-rc1'

    defaultConfig {
        minSdkVersion 14
<<<<<<< HEAD
        targetSdkVersion 'N'
        versionCode = 132
        versionName = "0.6.52"
=======
        targetSdkVersion 23
        versionCode = 136
        versionName = "0.6.55"
>>>>>>> 727fed99
    }

    sourceSets {
        main {
            assets.srcDirs = ['src/main/assets', 'ovpnlibs/assets']
            jniLibs.srcDirs = ['ovpnlibs/jniLibs']
            jni.srcDirs = [] //disable automatic ndk-build
        }
        
        ovpn3 {
         
        }

        debug {

        }

        release {

        }
    }

    /*
    compileOptions {
        sourceCompatibility JavaVersion.VERSION_1_7
        targetCompatibility JavaVersion.VERSION_1_7
    }*/

    signingConfigs {
        release
    }

    lintOptions {
        enable 'BackButton', 'EasterEgg', 'StopShip', 'IconExpectedSize', 'GradleDynamicVersion', 'NewerVersionAvailable'
        disable 'MissingTranslation'
    }

    buildTypes {
        release {
            signingConfig signingConfigs.release
        }
    }


    productFlavors {
      //ovpn3

      normal


        modern {
            minSdkVersion 21
        }
      /*                   
      x86 {
            versionCode Integer.parseInt("6" + defaultConfig.versionCode)
            ndk {
                abiFilter "x86"
            }
        }

        mips {
            versionCode Integer.parseInt("4" + defaultConfig.versionCode)
            ndk {
                abiFilter "mips"
            }
        }

        armv7 {
            versionCode Integer.parseInt("2" + defaultConfig.versionCode)
            ndk {
               abiFilter "armeabi-v7a"
            }
        }

        arm {
            versionCode Integer.parseInt("1" + defaultConfig.versionCode)
            ndk {
                abiFilter "armeabi"
            }
        }

        fat
        */
    }


}



// ~/.gradle/gradle.properties
if (project.hasProperty('keystoreFile') &&
        project.hasProperty('keystorePassword') &&
        project.hasProperty('keystoreAliasPassword')) {
    android.signingConfigs.release.storeFile = file(keystoreFile)
    android.signingConfigs.release.storePassword = keystorePassword
    android.signingConfigs.release.keyPassword = keystoreAliasPassword
    android.signingConfigs.release.keyAlias = keystoreAlias
} else {
    android.buildTypes.release.signingConfig = null
}

/*tasks.withType(com.android.build.gradle.tasks.PackageApplication) { pkgTask ->
    pkgTask.jniFolders = new HashSet<File>()
    pkgTask.jniFolders.add(new File(buildDir, 'native-libs'))
}
*/
<|MERGE_RESOLUTION|>--- conflicted
+++ resolved
@@ -26,16 +26,10 @@
     buildToolsVersion '24.0.0-rc1'
 
     defaultConfig {
-        minSdkVersion 14
-<<<<<<< HEAD
+        minSdkVersion 'N'
         targetSdkVersion 'N'
-        versionCode = 132
-        versionName = "0.6.52"
-=======
-        targetSdkVersion 23
         versionCode = 136
         versionName = "0.6.55"
->>>>>>> 727fed99
     }
 
     sourceSets {
